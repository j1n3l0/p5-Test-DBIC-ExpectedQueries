--- conflicted
+++ resolved
@@ -58,14 +58,10 @@
 
 =head2 Flexible
 
-<<<<<<< HEAD
-    my $queries = Test::DBI::ExpectedQueries->new({ schema => $schema });
-=======
     my $queries = Test::DBIC::ExpectedQueries->new({
         schema                  => $schema,
         report_subselect_tables => 1,
     });
->>>>>>> 1ec9c28a
     $queries->run(sub {
         $schema->resultset("Book")->find(34);
         $schema->resultset("Author")->create( ... );
